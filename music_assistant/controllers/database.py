--- conflicted
+++ resolved
@@ -197,18 +197,6 @@
                 # recreate missing tables
                 await self.__create_database_tables()
 
-<<<<<<< HEAD
-            if prev_version < 19:
-                # recreate settings table
-                await self.execute(f"DROP TABLE IF EXISTS {TABLE_SETTINGS}")
-                await self.__create_database_tables()
-
-        # store current schema version
-        await self.insert_or_replace(
-            TABLE_SETTINGS,
-            {"key": "version", "value": str(SCHEMA_VERSION), "type": "str"},
-        )
-=======
             if prev_version == 18:
                 # model for provider_mapping completely changed,
                 # we just drop the old provider_ids column and add the new provider_mappings column
@@ -249,10 +237,12 @@
                 await self.__create_database_tables()
 
         # store current schema version
-        await self.set_setting("version", str(SCHEMA_VERSION))
+        await self.insert_or_replace(
+            TABLE_SETTINGS,
+            {"key": "version", "value": str(SCHEMA_VERSION), "type": "str"},
+        )
         # compact db
         await self.mass.database.execute("VACUUM")
->>>>>>> 622a36cd
 
     async def __create_database_tables(self) -> None:
         """Init database tables."""
