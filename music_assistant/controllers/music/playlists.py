"""Manage MediaItems of type Playlist."""
from __future__ import annotations

from ctypes import Union
from random import choice, random
from time import time
from typing import Any, List, Optional, Tuple

from music_assistant.helpers.database import TABLE_PLAYLISTS
from music_assistant.helpers.json import json_serializer
from music_assistant.helpers.uri import create_uri
from music_assistant.models.enums import (
    EventType,
    MediaType,
    MusicProviderFeature,
    ProviderType,
)
from music_assistant.models.errors import (
    InvalidDataError,
    MediaNotFoundError,
    ProviderUnavailableError,
    UnsupportedFeaturedException,
)
from music_assistant.models.event import MassEvent
from music_assistant.models.media_controller import MediaControllerBase
from music_assistant.models.media_items import Playlist, Track


class PlaylistController(MediaControllerBase[Playlist]):
    """Controller managing MediaItems of type Playlist."""

    db_table = TABLE_PLAYLISTS
    media_type = MediaType.PLAYLIST
    item_cls = Playlist

    async def get_playlist_by_name(self, name: str) -> Playlist | None:
        """Get in-library playlist by name."""
        return await self.mass.database.get_row(self.db_table, {"name": name})

    async def tracks(
        self,
        item_id: str,
        provider: Optional[ProviderType] = None,
        provider_id: Optional[str] = None,
    ) -> List[Track]:
        """Return playlist tracks for the given provider playlist id."""
        playlist = await self.get(item_id, provider, provider_id)
        prov = next(x for x in playlist.provider_ids)
        return await self._get_provider_playlist_tracks(
            prov.item_id,
            provider=prov.prov_type,
            provider_id=prov.prov_id,
            cache_checksum=playlist.metadata.checksum,
        )

    async def add(self, item: Playlist) -> Playlist:
        """Add playlist to local db and return the new database item."""
        item.metadata.last_refresh = int(time())
        await self.mass.metadata.get_playlist_metadata(item)
        existing = await self.get_db_item_by_prov_id(item.item_id, item.provider)
        if existing:
            db_item = await self.update_db_item(existing.item_id, item)
        else:
            db_item = await self.add_db_item(item)
        self.mass.signal_event(
            MassEvent(
                EventType.MEDIA_ITEM_UPDATED
                if existing
                else EventType.MEDIA_ITEM_ADDED,
                db_item.uri,
                db_item,
            )
        )
        return db_item

    async def create(
        self, name: str, prov_id: Union[ProviderType, str, None] = None
    ) -> Playlist:
        """Create new playlist."""
        # if prov_id is omitted, prefer file
        if prov_id:
            provider = self.mass.music.get_provider(prov_id)
        else:
            try:
                provider = self.mass.music.get_provider(ProviderType.FILESYSTEM_LOCAL)
            except ProviderUnavailableError:
                provider = next(
                    (
                        x
                        for x in self.mass.music.providers
                        if MusicProviderFeature.PLAYLIST_CREATE in x.supported_features
                    ),
                    None,
                )
            if provider is None:
                raise ProviderUnavailableError(
                    "No provider available which allows playlists creation."
                )

        return await provider.create_playlist(name)

    async def add_playlist_tracks(self, db_playlist_id: str, uris: List[str]) -> None:
        """Add multiple tracks to playlist. Creates background tasks to process the action."""
        playlist = await self.get_db_item(db_playlist_id)
        if not playlist:
            raise MediaNotFoundError(f"Playlist with id {db_playlist_id} not found")
        if not playlist.is_editable:
            raise InvalidDataError(f"Playlist {playlist.name} is not editable")
        for uri in uris:
            job_desc = f"Add track {uri} to playlist {playlist.name}"
            self.mass.add_job(self.add_playlist_track(db_playlist_id, uri), job_desc)

    async def add_playlist_track(self, db_playlist_id: str, track_uri: str) -> None:
        """Add track to playlist - make sure we dont add duplicates."""
        # we can only edit playlists that are in the database (marked as editable)
        playlist = await self.get_db_item(db_playlist_id)
        if not playlist:
            raise MediaNotFoundError(f"Playlist with id {db_playlist_id} not found")
        if not playlist.is_editable:
            raise InvalidDataError(f"Playlist {playlist.name} is not editable")
        # make sure we have recent full track details
        track = await self.mass.music.get_item_by_uri(track_uri, lazy=False)
        assert track.media_type == MediaType.TRACK
        # a playlist can only have one provider (for now)
        playlist_prov = next(iter(playlist.provider_ids))
        # grab all existing track ids in the playlist so we can check for duplicates
        cur_playlist_track_ids = set()
        count = 0
        for item in await self.tracks(playlist_prov.item_id, playlist_prov.prov_type):
            count += 1
            cur_playlist_track_ids.update(
                {
                    i.item_id
                    for i in item.provider_ids
                    if i.prov_id == playlist_prov.prov_id
                }
            )
        # check for duplicates
        for track_prov in track.provider_ids:
            if (
                track_prov.prov_type == playlist_prov.prov_type
                and track_prov.item_id in cur_playlist_track_ids
            ):
                raise InvalidDataError(
                    "Track already exists in playlist {playlist.name}"
                )
        # add track to playlist
        # we can only add a track to a provider playlist if track is available on that provider
        # a track can contain multiple versions on the same provider
        # simply sort by quality and just add the first one (assuming track is still available)
        track_id_to_add = None
        for track_version in sorted(
            track.provider_ids, key=lambda x: x.quality, reverse=True
        ):
            if not track.available:
                continue
            if playlist_prov.prov_type.is_file():
                # the file provider can handle uri's from all providers so simply add the uri
                track_id_to_add = track_version.url or create_uri(
                    MediaType.TRACK,
                    track_version.prov_type,
                    track_version.item_id,
                )
                break
            if track_version.prov_type == playlist_prov.prov_type:
                track_id_to_add = track_version.item_id
                break
        if not track_id_to_add:
            raise MediaNotFoundError(
                f"Track is not available on provider {playlist_prov.prov_type}"
            )
        # actually add the tracks to the playlist on the provider
        provider = self.mass.music.get_provider(playlist_prov.prov_id)
        await provider.add_playlist_tracks(playlist_prov.item_id, [track_id_to_add])
        # invalidate cache by updating the checksum
        await self.get(
            db_playlist_id, provider=ProviderType.DATABASE, force_refresh=True
        )

    async def remove_playlist_tracks(
        self, db_playlist_id: str, positions_to_remove: Tuple[int]
    ) -> None:
        """Remove multiple tracks from playlist."""
        playlist = await self.get_db_item(db_playlist_id)
        if not playlist:
            raise MediaNotFoundError(f"Playlist with id {db_playlist_id} not found")
        if not playlist.is_editable:
            raise InvalidDataError(f"Playlist {playlist.name} is not editable")
        for prov in playlist.provider_ids:
            provider = self.mass.music.get_provider(prov.prov_id)
            if (
                MusicProviderFeature.PLAYLIST_TRACKS_EDIT
                not in provider.supported_features
            ):
                self.logger.warning(
                    "Provider %s does not support editing playlists",
                    prov.prov_type.value,
                )
                continue
            await provider.remove_playlist_tracks(prov.item_id, positions_to_remove)
        # invalidate cache by updating the checksum
        await self.get(
            db_playlist_id, provider=ProviderType.DATABASE, force_refresh=True
        )

    async def add_db_item(
        self, item: Playlist, overwrite_existing: bool = False
    ) -> Playlist:
        """Add a new record to the database."""
        async with self._db_add_lock:
            match = {"name": item.name, "owner": item.owner}
            if cur_item := await self.mass.database.get_row(self.db_table, match):
                # update existing
                return await self.update_db_item(
                    cur_item["item_id"], item, overwrite=overwrite_existing
                )

            # insert new item
            new_item = await self.mass.database.insert(self.db_table, item.to_db_row())
            item_id = new_item["item_id"]
            self.logger.debug("added %s to database", item.name)
            # return created object
            return await self.get_db_item(item_id)

    async def update_db_item(
        self,
        item_id: int,
        item: Playlist,
        overwrite: bool = False,
    ) -> Playlist:
        """Update Playlist record in the database."""
        cur_item = await self.get_db_item(item_id)
        if overwrite:
            metadata = item.metadata
            provider_ids = item.provider_ids
        else:
            metadata = cur_item.metadata.update(item.metadata)
            provider_ids = {*cur_item.provider_ids, *item.provider_ids}

        await self.mass.database.update(
            self.db_table,
            {"item_id": item_id},
            {
                # always prefer name/owner from updated item here
                "name": item.name,
                "sort_name": item.sort_name,
                "owner": item.owner,
                "is_editable": item.is_editable,
                "metadata": json_serializer(metadata),
                "provider_ids": json_serializer(provider_ids),
            },
        )
        self.logger.debug("updated %s in database: %s", item.name, item_id)
<<<<<<< HEAD
        db_item = await self.get_db_item(item_id)
        self.mass.signal_event(
            MassEvent(EventType.MEDIA_ITEM_UPDATED, db_item.uri, db_item)
        )
        return db_item

    async def _get_provider_playlist_tracks(
        self,
        item_id: str,
        provider: Optional[ProviderType] = None,
        provider_id: Optional[str] = None,
        cache_checksum: Any = None,
    ) -> List[Track]:
        """Return album tracks for the given provider album id."""
        prov = self.mass.music.get_provider(provider_id or provider)
        if not prov:
            return []
        # prefer cache items (if any)
        cache_key = f"{prov.id}.playlist.{item_id}.tracks"
        if cache := await self.mass.cache.get(cache_key, checksum=cache_checksum):
            return [Track.from_dict(x) for x in cache]
        # no items in cache - get listing from provider
        items = await prov.get_playlist_tracks(item_id)
        # double check if position set
        if items:
            assert (
                items[0].position is not None
            ), "Playlist items require position to be set"
        # store (serializable items) in cache
        self.mass.create_task(
            self.mass.cache.set(
                cache_key, [x.to_dict() for x in items], checksum=cache_checksum
            )
        )
        return items

    async def _get_provider_dynamic_tracks(
        self,
        item_id: str,
        provider: Optional[ProviderType] = None,
        provider_id: Optional[str] = None,
        limit: int = 25,
    ):
        """Generate a dynamic list of tracks based on the playlist content."""
        prov = self.mass.music.get_provider(provider_id or provider)
        if (
            not prov
            or MusicProviderFeature.SIMILAR_TRACKS not in prov.supported_features
        ):
            return []
        playlist_tracks = await self._get_provider_playlist_tracks(
            item_id=item_id, provider=provider, provider_id=provider_id
        )
        # Grab a random track from the playlist that we use to obtain similar tracks for
        track = choice(playlist_tracks)
        # Calculate no of songs to grab from each list at a 50/50 ratio
        total_no_of_tracks = limit + limit % 2
        tracks_per_list = int(total_no_of_tracks / 2)
        # Grab similar tracks from the music provider
        similar_tracks = await prov.get_similar_tracks(
            prov_track_id=track.item_id, limit=tracks_per_list
        )
        # Merge playlist content with similar tracks
        dynamic_playlist = [
            *sorted(playlist_tracks, key=lambda n: random())[:tracks_per_list],
            *sorted(similar_tracks, key=lambda n: random())[:tracks_per_list],
        ]
        return sorted(dynamic_playlist, key=lambda n: random())

    async def _get_dynamic_tracks(
        self, media_item: Playlist, limit: int = 25
    ) -> List[Track]:
        """Get dynamic list of tracks for given item, fallback/default implementation."""
        # TODO: query metadata provider(s) to get similar tracks (or tracks from similar artists)
        raise UnsupportedFeaturedException(
            "No Music Provider found that supports requesting similar tracks."
        )
=======
        return await self.get_db_item(item_id)
>>>>>>> 173727f0
<|MERGE_RESOLUTION|>--- conflicted
+++ resolved
@@ -251,12 +251,7 @@
             },
         )
         self.logger.debug("updated %s in database: %s", item.name, item_id)
-<<<<<<< HEAD
-        db_item = await self.get_db_item(item_id)
-        self.mass.signal_event(
-            MassEvent(EventType.MEDIA_ITEM_UPDATED, db_item.uri, db_item)
-        )
-        return db_item
+        return await self.get_db_item(item_id)
 
     async def _get_provider_playlist_tracks(
         self,
@@ -329,6 +324,4 @@
         raise UnsupportedFeaturedException(
             "No Music Provider found that supports requesting similar tracks."
         )
-=======
-        return await self.get_db_item(item_id)
->>>>>>> 173727f0
+        return await self.get_db_item(item_id)