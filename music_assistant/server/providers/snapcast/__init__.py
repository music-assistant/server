"""Snapcast Player provider for Music Assistant."""

from __future__ import annotations

import asyncio
import logging
import pathlib
import random
import re
import socket
import time
from contextlib import suppress
from typing import TYPE_CHECKING, Final, cast

from bidict import bidict
from snapcast.control import create_server
from snapcast.control.client import Snapclient
from zeroconf import NonUniqueNameException
from zeroconf.asyncio import AsyncServiceInfo

from music_assistant.common.helpers.util import get_ip_pton
from music_assistant.common.models.config_entries import (
    CONF_ENTRY_CROSSFADE,
    CONF_ENTRY_CROSSFADE_DURATION,
    CONF_ENTRY_FLOW_MODE_ENFORCED,
    ConfigEntry,
    ConfigValueOption,
    ConfigValueType,
    create_sample_rates_config_entry,
)
from music_assistant.common.models.enums import (
    ConfigEntryType,
    ContentType,
    MediaType,
    PlayerFeature,
    PlayerState,
    PlayerType,
    ProviderFeature,
)
from music_assistant.common.models.errors import SetupFailedError
from music_assistant.common.models.media_items import AudioFormat
from music_assistant.common.models.player import DeviceInfo, Player, PlayerMedia
from music_assistant.server.helpers.audio import FFMpeg, get_ffmpeg_stream, get_player_filter_params
from music_assistant.server.helpers.process import AsyncProcess, check_output
from music_assistant.server.models.player_provider import PlayerProvider

if TYPE_CHECKING:
    from snapcast.control.group import Snapgroup
    from snapcast.control.server import Snapserver
    from snapcast.control.stream import Snapstream

    from music_assistant.common.models.config_entries import ProviderConfig
    from music_assistant.common.models.provider import ProviderManifest
    from music_assistant.server import MusicAssistant
    from music_assistant.server.models import ProviderInstanceType
    from music_assistant.server.providers.ugp import UniversalGroupProvider

CONF_SERVER_HOST = "snapcast_server_host"
CONF_SERVER_CONTROL_PORT = "snapcast_server_control_port"
CONF_USE_EXTERNAL_SERVER = "snapcast_use_external_server"
CONF_SERVER_BUFFER_SIZE = "snapcast_server_built_in_buffer_size"
CONF_SERVER_INITIAL_VOLUME = "snapcast_server_built_in_initial_volume"
CONF_SERVER_TRANSPORT_CODEC = "snapcast_server_built_in_codec"
CONF_SERVER_SEND_AUDIO_TO_MUTED = "snapcast_server_built_in_send_muted"


# airplay has fixed sample rate/bit depth so make this config entry static and hidden
CONF_ENTRY_SAMPLE_RATES_SNAPCAST = create_sample_rates_config_entry(48000, 16, 48000, 16, True)

SNAP_STREAM_STATUS_MAP = {
    "idle": PlayerState.IDLE,
    "playing": PlayerState.PLAYING,
    "unknown": PlayerState.IDLE,
}
DEFAULT_SNAPSERVER_PORT = 1705

SNAPWEB_DIR: Final[pathlib.Path] = pathlib.Path(__file__).parent.resolve().joinpath("snapweb")


DEFAULT_SNAPCAST_FORMAT = AudioFormat(
    content_type=ContentType.PCM_S16LE,
    sample_rate=48000,
    # TODO: can we handle 24 bits bit depth ?
    bit_depth=16,
    channels=2,
)


async def setup(
    mass: MusicAssistant, manifest: ProviderManifest, config: ProviderConfig
) -> ProviderInstanceType:
    """Initialize provider(instance) with given configuration."""
    prov = SnapCastProvider(mass, manifest, config)
    await prov.handle_async_init()
    return prov


async def get_config_entries(
    mass: MusicAssistant,  # noqa: ARG001
    instance_id: str | None = None,  # noqa: ARG001
    action: str | None = None,  # noqa: ARG001
    values: dict[str, ConfigValueType] | None = None,  # noqa: ARG001
) -> tuple[ConfigEntry, ...]:
    """
    Return Config entries to setup this provider.

    instance_id: id of an existing provider instance (None if new instance setup).
    action: [optional] action key called from config entries UI.
    values: the (intermediate) raw values for config entries sent with the action.
    """
<<<<<<< HEAD
    returncode, output = await check_output("snapserver -v")
    snapserver_version: float = float(output.decode().split("v")[1])
    snapserver_valid_version: bool = snapserver_version >= 0.27
    snapserver_present = (
        returncode == 0 and "snapserver" in output.decode() and snapserver_valid_version
    )
=======
    returncode, output = await check_output(["snapserver", "-v"])
    snapserver_present = returncode == 0 and "snapserver v0.27.0" in output.decode()
>>>>>>> 22ab85b2
    return (
        ConfigEntry(
            key=CONF_SERVER_BUFFER_SIZE,
            type=ConfigEntryType.INTEGER,
            range=(500, 6000),
            default_value=1000,
            label="Snapserver buffer size",
            description="Buffer[ms].The end-to-end latency,"
            "from capturing a sample on the snapserver until"
            "the sample is played-out on the client",
            required=False,
            category="Built-in Snapserver Settings",
            hidden=not snapserver_present,
            help_link="https://raw.githubusercontent.com/badaix/snapcast/86cd4b2b63e750a72e0dfe6a46d47caf01426c8d/server/etc/snapserver.conf",
        ),
        ConfigEntry(
            key=CONF_SERVER_INITIAL_VOLUME,
            type=ConfigEntryType.INTEGER,
            range=(0, 100),
            default_value=25,
            label="Snapserver initial volume",
            description="Volume assigned to new snapclients [percent]",
            required=False,
            category="Built-in Snapserver Settings",
            hidden=not snapserver_present,
            help_link="https://raw.githubusercontent.com/badaix/snapcast/86cd4b2b63e750a72e0dfe6a46d47caf01426c8d/server/etc/snapserver.conf",
        ),
        ConfigEntry(
            key=CONF_SERVER_SEND_AUDIO_TO_MUTED,
            type=ConfigEntryType.BOOLEAN,
            default_value=False,
            label="Send audio to muted clients",
            required=False,
            category="Built-in Snapserver Settings",
            hidden=not snapserver_present,
            help_link="https://raw.githubusercontent.com/badaix/snapcast/86cd4b2b63e750a72e0dfe6a46d47caf01426c8d/server/etc/snapserver.conf",
        ),
        ConfigEntry(
            key=CONF_SERVER_TRANSPORT_CODEC,
            type=ConfigEntryType.STRING,
            options=(
                ConfigValueOption(
                    title="FLAC",
                    value="flac",
                ),
                ConfigValueOption(
                    title="OGG",
                    value="ogg",
                ),
                ConfigValueOption(
                    title="OPUS",
                    value="opus",
                ),
                ConfigValueOption(
                    title="PCM",
                    value="pcm",
                ),
            ),
            default_value="flac",
            label="Snapserver default transport codec",
            description="This is the codec used by snapserver to send audio to clients",
            required=False,
            category="Built-in Snapserver Settings",
            hidden=not snapserver_present,
            help_link="https://raw.githubusercontent.com/badaix/snapcast/86cd4b2b63e750a72e0dfe6a46d47caf01426c8d/server/etc/snapserver.conf",
        ),
        ConfigEntry(
            key=CONF_USE_EXTERNAL_SERVER,
            type=ConfigEntryType.BOOLEAN,
            default_value=not snapserver_present,
            label="Use existing Snapserver",
            required=False,
            description="Music Assistant by default already includes a Snapserver. \n\n"
            "Checking this option allows you to connect to your own/external existing Snapserver "
            "and not use the builtin one provided by Music Assistant.",
            category="advanced" if snapserver_present else "generic",
        ),
        ConfigEntry(
            key=CONF_SERVER_HOST,
            type=ConfigEntryType.STRING,
            default_value="127.0.0.1",
            label="Snapcast server ip",
            required=False,
            depends_on=CONF_USE_EXTERNAL_SERVER,
            category="advanced" if snapserver_present else "generic",
        ),
        ConfigEntry(
            key=CONF_SERVER_CONTROL_PORT,
            type=ConfigEntryType.INTEGER,
            default_value=DEFAULT_SNAPSERVER_PORT,
            label="Snapcast control port",
            required=False,
            depends_on=CONF_USE_EXTERNAL_SERVER,
            category="advanced" if snapserver_present else "generic",
        ),
    )


class SnapCastProvider(PlayerProvider):
    """Player provider for Snapcast based players."""

    _snapserver: Snapserver
    _snapcast_server_host: str
    _snapcast_server_control_port: int
    _stream_tasks: dict[str, asyncio.Task]
    _use_builtin_server: bool
    _snapserver_runner: asyncio.Task | None
    _snapserver_started: asyncio.Event | None
    _ids_map: bidict  # ma_id / snapclient_id

    def _get_snapclient_id(self, player_id: str) -> str:
        search_dict = self._ids_map
        return search_dict.get(player_id)

    def _get_ma_id(self, snap_client_id: str) -> str:
        search_dict = self._ids_map.inverse
        return search_dict.get(snap_client_id)

    def _generate_and_register_id(self, snap_client_id) -> str:
        search_dict = self._ids_map.inverse
        if snap_client_id not in search_dict:
            new_id = "ma_" + str(re.sub(r"\W+", "", snap_client_id))
            self._ids_map[new_id] = snap_client_id
            return new_id
        else:
            return self._get_ma_id(snap_client_id)

    def _can_sync_with(self, snap_client: Snapclient) -> dict:
        return tuple(
            self._get_ma_id(x.identifier)
            for x in self._snapserver.clients
            if x.identifier != snap_client.identifier and x.connected
        )

    @property
    def supported_features(self) -> tuple[ProviderFeature, ...]:
        """Return the features supported by this Provider."""
        return (ProviderFeature.SYNC_PLAYERS, ProviderFeature.PLAYER_GROUP_CREATE)

    async def handle_async_init(self) -> None:
        """Handle async initialization of the provider."""
        # set snapcast logging
        logging.getLogger("snapcast").setLevel(self.logger.level)
        self._use_builtin_server = not self.config.get_value(CONF_USE_EXTERNAL_SERVER)
        if self._use_builtin_server:
            self._snapcast_server_host = "127.0.0.1"
            self._snapcast_server_control_port = DEFAULT_SNAPSERVER_PORT
            self._snapcast_server_buffer_size = self.config.get_value(CONF_SERVER_BUFFER_SIZE)
            self._snapcast_server_initial_volume = self.config.get_value(CONF_SERVER_INITIAL_VOLUME)
            self._snapcast_server_send_to_muted = self.config.get_value(
                CONF_SERVER_SEND_AUDIO_TO_MUTED
            )
            self._snapcast_server_transport_codec = self.config.get_value(
                CONF_SERVER_TRANSPORT_CODEC
            )

        else:
            self._snapcast_server_host = self.config.get_value(CONF_SERVER_HOST)
            self._snapcast_server_control_port = self.config.get_value(CONF_SERVER_CONTROL_PORT)

        self._stream_tasks = {}
        self._ids_map = bidict({})

        if self._use_builtin_server:
            # start our own builtin snapserver
            self._snapserver_started = asyncio.Event()
            self._snapserver_runner = asyncio.create_task(self._builtin_server_runner())
            await asyncio.wait_for(self._snapserver_started.wait(), 10)
        else:
            self._snapserver_runner = None
            self._snapserver_started = None
        try:
            self._snapserver = await create_server(
                self.mass.loop,
                self._snapcast_server_host,
                port=self._snapcast_server_control_port,
                reconnect=True,
            )
            self._snapserver.set_on_update_callback(self._handle_update)
            self.logger.info(
                "Started connection to Snapserver %s",
                f"{self._snapcast_server_host}:{self._snapcast_server_control_port}",
            )
        except OSError as err:
            msg = "Unable to start the Snapserver connection ?"
            raise SetupFailedError(msg) from err

    async def loaded_in_mass(self) -> None:
        """Call after the provider has been loaded."""
        # initial load of players
        self._handle_update()

    async def unload(self) -> None:
        """Handle close/cleanup of the provider."""
        for snap_client_id in self._snapserver.clients:
            player_id = self._get_ma_id(snap_client_id)
            await self.cmd_stop(player_id)
        self._snapserver.stop()
        if self._snapserver_runner and not self._snapserver_runner.done():
            self._snapserver_runner.cancel()
        await asyncio.sleep(10)  # prevent race conditions when reloading
        self._snapserver_started.clear()

    def on_player_config_removed(self, player_id: str) -> None:
        """Call (by config manager) when the configuration of a player is removed."""
        super().on_player_config_removed(player_id)
        if self._use_builtin_server:
            self.mass.create_task(
                self._snapserver.delete_client(self._get_snapclient_id(player_id))
            )

    def _handle_update(self) -> None:
        """Process Snapcast init Player/Group and set callback ."""
        for snap_client in self._snapserver.clients:
            self._handle_player_init(snap_client)
            snap_client.set_callback(self._handle_player_update)
        for snap_client in self._snapserver.clients:
            self._handle_player_update(snap_client)
        for snap_group in self._snapserver.groups:
            snap_group.set_callback(self._handle_group_update)

    def _handle_group_update(self, snap_group: Snapgroup) -> None:
        """Process Snapcast group callback."""
        for snap_client in self._snapserver.clients:
            self._handle_player_update(snap_client)

    def _handle_player_init(self, snap_client: Snapclient) -> None:
        """Process Snapcast add to Player controller."""
        player_id = self._generate_and_register_id(snap_client.identifier)
        player = self.mass.players.get(player_id, raise_unavailable=False)
        if not player:
            snap_client = cast(
                Snapclient, self._snapserver.client(self._get_snapclient_id(player_id))
            )
            player = Player(
                player_id=player_id,
                provider=self.instance_id,
                type=PlayerType.PLAYER,
                name=snap_client.friendly_name,
                available=True,
                powered=snap_client.connected,
                device_info=DeviceInfo(
                    model=snap_client._client.get("host").get("os"),
                    address=snap_client._client.get("host").get("ip"),
                    manufacturer=snap_client._client.get("host").get("arch"),
                ),
                supported_features=(
                    PlayerFeature.SYNC,
                    PlayerFeature.VOLUME_SET,
                    PlayerFeature.VOLUME_MUTE,
                ),
            )
        self.mass.players.register_or_update(player)

    def _handle_player_update(self, snap_client: Snapclient) -> None:
        """Process Snapcast update to Player controller."""
        player_id = self._get_ma_id(snap_client.identifier)
        player = self.mass.players.get(player_id)
        player.name = snap_client.friendly_name
        player.volume_level = snap_client.volume
        player.volume_muted = snap_client.muted
        player.available = snap_client.connected
        player.can_sync_with = self._can_sync_with(snap_client)
        player.synced_to = self._synced_to(player_id)
        player.group_childs = self._group_childs(player_id)
        if player.active_group is None:
            if stream := self._get_snapstream(player_id):
                if stream.name.startswith(("MusicAssistant", "default")):
                    player.active_source = player_id
                else:
                    player.active_source = stream.name
            else:
                player.active_source = player_id
        self.mass.players.register_or_update(player)

    async def get_player_config_entries(self, player_id: str) -> tuple[ConfigEntry]:
        """Return all (provider/player specific) Config Entries for the given player (if any)."""
        base_entries = await super().get_player_config_entries(player_id)
        return (
            *base_entries,
            CONF_ENTRY_FLOW_MODE_ENFORCED,
            CONF_ENTRY_CROSSFADE,
            CONF_ENTRY_CROSSFADE_DURATION,
            CONF_ENTRY_SAMPLE_RATES_SNAPCAST,
        )

    async def cmd_volume_set(self, player_id: str, volume_level: int) -> None:
        """Send VOLUME_SET command to given player."""
        snap_client_id = self._get_snapclient_id(player_id)
        await self._snapserver.client(snap_client_id).set_volume(volume_level)
        self.mass.players.update(snap_client_id)

    async def cmd_stop(self, player_id: str) -> None:
        """Send STOP command to given player."""
        player = self.mass.players.get(player_id, raise_unavailable=False)
        if stream_task := self._stream_tasks.pop(player_id, None):
            if not stream_task.done():
                stream_task.cancel()
        player.state = PlayerState.IDLE
        self._set_childs_state(player_id, PlayerState.IDLE)
        self.mass.players.register_or_update(player)
        # assign default/empty stream to the player
        await self._get_snapgroup(player_id).set_stream("default")

    async def cmd_volume_mute(self, player_id: str, muted: bool) -> None:
        """Send MUTE command to given player."""
        snap_client_id = self._get_snapclient_id(player_id)
        await self._snapserver.client(snap_client_id).set_muted(muted)

    async def cmd_sync(self, player_id: str, target_player: str) -> None:
        """Sync Snapcast player."""
        group = self._get_snapgroup(target_player)
        if self._get_snapclient_id(player_id) not in group.clients:
            await group.add_client(self._get_snapclient_id(player_id))
            player = self.mass.players.get(player_id)
            player.synced_to = self._synced_to(player_id)
            self.mass.players.update(target_player)
            # update all players
            self._handle_update()

    async def cmd_unsync(self, player_id: str) -> None:
        """Unsync Snapcast player."""
        snap_client_id = self._get_snapclient_id(player_id)
        group = self._get_snapgroup(player_id)
        await group.remove_client(snap_client_id)
        # assign default/empty stream to the player
        await self._get_snapgroup(player_id).set_stream("default")
        await self.cmd_stop(player_id=player_id)
        # update all players
        self._handle_update()

    async def play_media(self, player_id: str, media: PlayerMedia) -> None:  # noqa: PLR0915
        """Handle PLAY MEDIA on given player."""
        player = self.mass.players.get(player_id)
        if player.synced_to:
            msg = "A synced player cannot receive play commands directly"
            raise RuntimeError(msg)
        # stop any existing streams first
        await self.cmd_stop(player_id)
        stream, port = await self._create_stream()
        snap_group = self._get_snapgroup(player_id)
        await snap_group.set_stream(stream.identifier)

        # select audio source
        if media.media_type == MediaType.ANNOUNCEMENT:
            # special case: stream announcement
            input_format = DEFAULT_SNAPCAST_FORMAT
            audio_source = self.mass.streams.get_announcement_stream(
                media.custom_data["url"],
                output_format=DEFAULT_SNAPCAST_FORMAT,
                use_pre_announce=media.custom_data["use_pre_announce"],
            )
        elif media.queue_id.startswith("ugp_"):
            # special case: UGP stream
            ugp_provider: UniversalGroupProvider = self.mass.get_provider("ugp")
            ugp_stream = ugp_provider.streams[media.queue_id]
            input_format = ugp_stream.audio_format
            audio_source = ugp_stream.subscribe_raw()
        elif media.media_type == MediaType.RADIO and media.queue_id and media.queue_item_id:
            # radio stream - consume media stream directly
            input_format = DEFAULT_SNAPCAST_FORMAT
            queue_item = self.mass.player_queues.get_item(media.queue_id, media.queue_item_id)
            audio_source = self.mass.streams.get_media_stream(
                streamdetails=queue_item.streamdetails,
                pcm_format=DEFAULT_SNAPCAST_FORMAT,
            )
        elif media.queue_id and media.queue_item_id:
            # regular queue (flow) stream request
            input_format = DEFAULT_SNAPCAST_FORMAT
            audio_source = self.mass.streams.get_flow_stream(
                queue=self.mass.player_queues.get(media.queue_id),
                start_queue_item=self.mass.player_queues.get_item(
                    media.queue_id, media.queue_item_id
                ),
                pcm_format=DEFAULT_SNAPCAST_FORMAT,
            )
        else:
            # assume url or some other direct path
            # NOTE: this will fail if its an uri not playable by ffmpeg
            input_format = DEFAULT_SNAPCAST_FORMAT
            audio_source = get_ffmpeg_stream(
                audio_input=media.uri,
                input_format=AudioFormat(ContentType.try_parse(media.uri)),
                output_format=DEFAULT_SNAPCAST_FORMAT,
            )

        async def _streamer() -> None:
            host = self._snapcast_server_host
            self.mass.players.update(player_id)

            def stream_callback(_stream) -> None:
                player.state = PlayerState(_stream.status)
                if player.state == PlayerState.PLAYING:
                    player.current_media = media
                    player.elapsed_time = 0
                    player.elapsed_time_last_updated = time.time()
                self.mass.players.update(player_id)
                self._set_childs_state(player_id, player.state)

            stream.set_callback(stream_callback)
            stream_path = f"tcp://{host}:{port}"
            self.logger.debug("Start streaming to %s", stream_path)
            try:
                async with FFMpeg(
                    audio_input=audio_source,
                    input_format=input_format,
                    output_format=DEFAULT_SNAPCAST_FORMAT,
                    filter_params=get_player_filter_params(self.mass, player_id),
                    audio_output=f"tcp://{host}:{port}",
                    logger=self.logger.getChild("ffmpeg"),
                ) as ffmpeg_proc:
                    await ffmpeg_proc.wait()
                    # we need to wait a bit for the stream status to become idle
                    # to ensure that all snapclients have consumed the audio
                    await self.mass.players.wait_for_state(player, PlayerState.IDLE)
                    await asyncio.sleep(5)
            finally:
                self.logger.debug("Finished streaming to %s", stream_path)
                # there is no way to unsub the callback to we do this nasty
                stream._callback_func = None
                with suppress(TypeError, KeyError, AttributeError):
                    await self._snapserver.stream_remove_stream(stream.identifier)

        # start streaming the queue (pcm) audio in a background task
        self._stream_tasks[player_id] = asyncio.create_task(_streamer())

    def _get_snapgroup(self, player_id: str) -> Snapgroup:
        """Get snapcast group for given player_id."""
        snap_client_id = self._get_snapclient_id(player_id)
        client: Snapclient = self._snapserver.client(snap_client_id)
        return client.group

    def _get_snapstream(self, player_id: str) -> Snapstream | None:
        """Get snapcast stream for given player_id."""
        if group := self._get_snapgroup(player_id):
            with suppress(KeyError):
                return self._snapserver.stream(group.stream)
        return None

    def _synced_to(self, player_id: str) -> str | None:
        """Return player_id of the player this player is synced to."""
        snap_group: Snapgroup = self._get_snapgroup(player_id)
        master_id: str = self._get_ma_id(snap_group.clients[0])

        if len(snap_group.clients) < 2 or player_id == master_id:
            return None
        return master_id

    def _group_childs(self, player_id: str) -> set[str]:
        """Return player_ids of the players synced to this player."""
        snap_group = self._get_snapgroup(player_id)
        return {
            self._get_ma_id(snap_client_id)
            for snap_client_id in snap_group.clients
            if len(snap_group.clients) > 1
        }

    async def _create_stream(self) -> tuple[Snapstream, int]:
        """Create new stream on snapcast server."""
        attempts = 50
        while attempts:
            attempts -= 1
            # pick a random port
            port = random.randint(4953, 4953 + 200)
            name = f"MusicAssistant--{port}"
            result = await self._snapserver.stream_add_stream(
                # NOTE: setting the sampleformat to something else
                # (like 24 bits bit depth) does not seem to work at all!
                f"tcp://0.0.0.0:{port}?name={name}&sampleformat=48000:16:2",
            )
            if "id" not in result:
                # if the port is already taken, the result will be an error
                self.logger.warning(result)
                continue
            stream = self._snapserver.stream(result["id"])
            return (stream, port)
        msg = "Unable to create stream - No free port found?"
        raise RuntimeError(msg)

    def _get_player_state(self, player_id: str) -> PlayerState:
        """Return the state of the player."""
        snap_group = self._get_snapgroup(player_id)
        return SNAP_STREAM_STATUS_MAP.get(snap_group.stream_status)

    def _set_childs_state(self, player_id: str, state: PlayerState) -> None:
        """Set the state of the child`s of the player."""
        for child_player_id in self._group_childs(player_id):
            player = self.mass.players.get(child_player_id)
            player.state = state
            self.mass.players.update(child_player_id)

    async def _builtin_server_runner(self) -> None:
        """Start running the builtin snapserver."""
        if self._snapserver_started.is_set():
            raise RuntimeError("Snapserver is already started!")
        logger = self.logger.getChild("snapserver")
        logger.info("Starting builtin Snapserver...")
        # register the snapcast mdns services
        for name, port in (
            ("-http", 1780),
            ("-jsonrpc", 1705),
            ("-stream", 1704),
            ("-tcp", 1705),
            ("", 1704),
        ):
            zeroconf_type = f"_snapcast{name}._tcp.local."
            try:
                info = AsyncServiceInfo(
                    zeroconf_type,
                    name=f"Snapcast.{zeroconf_type}",
                    properties={"is_mass": "true"},
                    addresses=[await get_ip_pton(self.mass.streams.publish_ip)],
                    port=port,
                    server=f"{socket.gethostname()}.local",
                )
                attr_name = f"zc_service_set{name}"
                if getattr(self, attr_name, None):
                    await self.mass.aiozc.async_update_service(info)
                else:
                    await self.mass.aiozc.async_register_service(info, strict=False)
                setattr(self, attr_name, True)
            except NonUniqueNameException:
                self.logger.debug(
                    "Could not register mdns record for %s as its already in use", zeroconf_type
                )
            except Exception as err:
                self.logger.exception(
                    "Could not register mdns record for %s: %s", zeroconf_type, str(err)
                )
        args = [
            "snapserver",
            # config settings taken from
            # https://raw.githubusercontent.com/badaix/snapcast/86cd4b2b63e750a72e0dfe6a46d47caf01426c8d/server/etc/snapserver.conf
            f"--server.datadir={self.mass.storage_path}",
            "--http.enabled=true",
            "--http.port=1780",
            f"--http.doc_root={SNAPWEB_DIR}",
            "--tcp.enabled=true",
            "--tcp.port=1705",
            f"--stream.buffer={self._snapcast_server_control_port}",
            f"--stream.codec={self._snapcast_server_transport_codec}",
            f"--stream.send_to_muted={str(self._snapcast_server_send_to_muted).lower()}",
            f"--streaming_client.initial_volume={self._snapcast_server_initial_volume}",
        ]
        async with AsyncProcess(args, stdout=True, name="snapserver") as snapserver_proc:
            # keep reading from stdout until exit
            async for data in snapserver_proc.iter_any():
                data = data.decode().strip()  # noqa: PLW2901
                for line in data.split("\n"):
                    logger.debug(line)
                    if "(Snapserver) Version 0.2" in line:
                        self.logger.info("Snapserver started: %s", line)
                        # delay init a small bit to prevent race conditions
                        # where we try to connect too soon
                        self.mass.loop.call_later(2, self._snapserver_started.set)<|MERGE_RESOLUTION|>--- conflicted
+++ resolved
@@ -108,17 +108,12 @@
     action: [optional] action key called from config entries UI.
     values: the (intermediate) raw values for config entries sent with the action.
     """
-<<<<<<< HEAD
     returncode, output = await check_output("snapserver -v")
     snapserver_version: float = float(output.decode().split("v")[1])
     snapserver_valid_version: bool = snapserver_version >= 0.27
     snapserver_present = (
         returncode == 0 and "snapserver" in output.decode() and snapserver_valid_version
     )
-=======
-    returncode, output = await check_output(["snapserver", "-v"])
-    snapserver_present = returncode == 0 and "snapserver v0.27.0" in output.decode()
->>>>>>> 22ab85b2
     return (
         ConfigEntry(
             key=CONF_SERVER_BUFFER_SIZE,
