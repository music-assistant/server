"""Base (ABC) MediaType specific controller."""

from __future__ import annotations

import asyncio
import logging
from abc import ABCMeta, abstractmethod
from collections.abc import Iterable
from contextlib import suppress
from time import time
from typing import TYPE_CHECKING, Any, Generic, TypeVar

from music_assistant.common.helpers.json import json_loads, serialize_to_json
from music_assistant.common.models.enums import EventType, ExternalID, MediaType, ProviderFeature
from music_assistant.common.models.errors import MediaNotFoundError, ProviderUnavailableError
from music_assistant.common.models.media_items import (
    Album,
    ItemMapping,
    MediaItemType,
    PagedItems,
    ProviderMapping,
    Track,
    media_from_dict,
)
from music_assistant.constants import (
    DB_TABLE_ALBUMS,
    DB_TABLE_ARTISTS,
    DB_TABLE_PROVIDER_MAPPINGS,
    MASS_LOGGER_NAME,
)
from music_assistant.server.helpers.compare import compare_media_item

if TYPE_CHECKING:
    from collections.abc import AsyncGenerator, Mapping

    from music_assistant.server import MusicAssistant

ItemCls = TypeVar("ItemCls", bound="MediaItemType")

REFRESH_INTERVAL = 60 * 60 * 24 * 30
JSON_KEYS = ("artists", "album", "metadata", "provider_mappings", "external_ids")

SORT_KEYS = {
    "name": "name COLLATE NOCASE ASC",
    "name_desc": "name COLLATE NOCASE DESC",
    "sort_name": "sort_name ASC",
    "sort_name_desc": "sort_name DESC",
    "timestamp_added": "timestamp_added ASC",
    "timestamp_added_desc": "timestamp_added DESC",
<<<<<<< HEAD
    "timestamp_modified": "timestamp_modified ASC",
    "timestamp_modified_desc": "timestamp_modified DESC",
=======
>>>>>>> 2a41b348
    "last_played": "last_played ASC",
    "last_played_desc": "last_played DESC",
    "play_count": "play_count ASC",
    "play_count_desc": "play_count DESC",
    "artist": "artists.name COLLATE NOCASE ASC",
    "album": "albums.name COLLATE NOCASE ASC",
    "sort_artist": "artists.sort_name ASC",
    "sort_album": "albums.sort_name ASC",
    "year": "year ASC",
    "year_desc": "year DESC",
    "position": "position ASC",
    "position_desc": "position DESC",
    "random": "RANDOM()",
}


class MediaControllerBase(Generic[ItemCls], metaclass=ABCMeta):
    """Base model for controller managing a MediaType."""

    media_type: MediaType
    item_cls: MediaItemType
    db_table: str

    def __init__(self, mass: MusicAssistant) -> None:
        """Initialize class."""
        self.mass = mass
        self.base_query = f"SELECT * FROM {self.db_table}"
        self.logger = logging.getLogger(f"{MASS_LOGGER_NAME}.music.{self.media_type.value}")
        # register (base) api handlers
        self.api_base = api_base = f"{self.media_type}s"
        self.mass.register_api_command(f"music/{api_base}/library_items", self.library_items)
        self.mass.register_api_command(f"music/{api_base}/get", self.get)
        self.mass.register_api_command(f"music/{api_base}/get_{self.media_type}", self.get)
        self.mass.register_api_command(f"music/{api_base}/add", self.add_item_to_library)
        self.mass.register_api_command(f"music/{api_base}/update", self.update_item_in_library)
        self.mass.register_api_command(f"music/{api_base}/remove", self.remove_item_from_library)
        self._db_add_lock = asyncio.Lock()

    async def add_item_to_library(
        self, item: Track, metadata_lookup: bool = True, overwrite_existing: bool = False
    ) -> ItemCls:
        """Add item to library and return the new (or updated) database item."""
        new_item = False
        # grab additional metadata
        if metadata_lookup:
            await self.mass.metadata.get_metadata(item)
        # check for existing item first
        library_id = None
        if cur_item := await self.get_library_item_by_prov_id(item.item_id, item.provider):
            # existing item match by provider id
            await self._update_library_item(cur_item.item_id, item, overwrite=overwrite_existing)
            library_id = cur_item.item_id
        elif cur_item := await self.get_library_item_by_external_ids(item.external_ids):
            # existing item match by external id
            await self._update_library_item(cur_item.item_id, item, overwrite=overwrite_existing)
            library_id = cur_item.item_id
        else:
            # search by (exact) name match
            query = f"WHERE {self.db_table}.name = :name OR {self.db_table}.sort_name = :sort_name"
            query_params = {"name": item.name, "sort_name": item.sort_name}
            async for db_item in self.iter_library_items(
                extra_query=query, extra_query_params=query_params
            ):
                if compare_media_item(db_item, item, True):
                    # existing item found: update it
                    await self._update_library_item(
                        db_item.item_id, item, overwrite=overwrite_existing
                    )
                    library_id = db_item.item_id
                    break
        if library_id is None:
            # actually add a new item in the library db
            async with self._db_add_lock:
                library_id = await self._add_library_item(item)
                new_item = True
        # also fetch same track on all providers (will also get other quality versions)
        if metadata_lookup:
            library_item = await self.get_library_item(library_id)
            await self._match(library_item)
        # return final library_item after all match/metadata actions
        library_item = await self.get_library_item(library_id)
        self.mass.signal_event(
            EventType.MEDIA_ITEM_ADDED if new_item else EventType.MEDIA_ITEM_UPDATED,
            library_item.uri,
            library_item,
        )
        return library_item

    async def update_item_in_library(
        self, item_id: str | int, update: ItemCls, overwrite: bool = False
    ) -> ItemCls:
        """Update existing library record in the database."""
        await self._update_library_item(item_id, update, overwrite=overwrite)
        # return the updated object
        library_item = await self.get_library_item(item_id)
        self.mass.signal_event(
            EventType.MEDIA_ITEM_UPDATED,
            library_item.uri,
            library_item,
        )
        return library_item

    async def remove_item_from_library(self, item_id: str | int) -> None:
        """Delete library record from the database."""
        db_id = int(item_id)  # ensure integer
        library_item = await self.get_library_item(db_id)
        assert library_item, f"Item does not exist: {db_id}"
        # delete item
        await self.mass.music.database.delete(
            self.db_table,
            {"item_id": db_id},
        )
        # update provider_mappings table
        await self.mass.music.database.delete(
            DB_TABLE_PROVIDER_MAPPINGS,
            {"media_type": self.media_type.value, "item_id": db_id},
        )
        # NOTE: this does not delete any references to this item in other records,
        # this is handled/overridden in the mediatype specific controllers
        self.mass.signal_event(EventType.MEDIA_ITEM_DELETED, library_item.uri, library_item)
        self.logger.debug("deleted item with id %s from database", db_id)

    async def library_items(
        self,
        favorite: bool | None = None,
        search: str | None = None,
        limit: int = 500,
        offset: int = 0,
        order_by: str = "sort_name",
        extra_query: str | None = None,
        extra_query_params: dict[str, Any] | None = None,
    ) -> PagedItems[ItemCls]:
        """Get in-database items."""
        items = await self._get_library_items_by_query(
            favorite=favorite,
            search=search,
            limit=limit,
            offset=offset,
            order_by=order_by,
            extra_query=extra_query,
            extra_query_params=extra_query_params,
        )
        count = len(items)
        if 0 < count < limit:
            total = offset + count
        else:
            total = await self._get_library_items_by_query(
                favorite=favorite,
                search=search,
                limit=limit,
                offset=offset,
                order_by=order_by,
                extra_query=extra_query,
                extra_query_params=extra_query_params,
                count_only=True,
            )
        return PagedItems(items=items, limit=limit, offset=offset, count=count, total=total)

    async def iter_library_items(
        self,
        favorite: bool | None = None,
        search: str | None = None,
        order_by: str = "sort_name",
        extra_query: str | None = None,
        extra_query_params: dict[str, Any] | None = None,
    ) -> AsyncGenerator[ItemCls, None]:
        """Iterate all in-database items."""
        limit: int = 500
        offset: int = 0
        while True:
            next_items = await self._get_library_items_by_query(
                favorite=favorite,
                search=search,
                limit=limit,
                offset=offset,
                order_by=order_by,
                extra_query=extra_query,
                extra_query_params=extra_query_params,
            )
            for item in next_items:
                yield item
            if len(next_items) < limit:
                break
            offset += limit

    async def get(
        self,
        item_id: str,
        provider_instance_id_or_domain: str,
        force_refresh: bool = False,
        lazy: bool = True,
        details: ItemCls = None,
        add_to_library: bool = False,
    ) -> ItemCls:
        """Return (full) details for a single media item."""
        metadata_lookup = False
        # always prefer the full library item if we have it
        library_item = await self.get_library_item_by_prov_id(
            item_id,
            provider_instance_id_or_domain,
        )
        if library_item and (time() - (library_item.metadata.last_refresh or 0)) > REFRESH_INTERVAL:
            # it's been too long since the full metadata was last retrieved (or never at all)
            if library_item.available:
                # do not attempts metadata refresh on unavailable items as it has side effects
                metadata_lookup = True

        if library_item and not (force_refresh or metadata_lookup or add_to_library):
            # we have a library item and no refreshing is needed, return the results!
            return library_item

        if force_refresh:
            # get (first) provider item id belonging to this library item
            add_to_library = True
            metadata_lookup = True
<<<<<<< HEAD
            if library_item:
                # resolve library item into a provider item to get the source details
                provider_instance_id_or_domain, item_id = await self.get_provider_mapping(
                    library_item
                )
=======
            provider_instance_id_or_domain, item_id = await self.get_provider_mapping(library_item)
>>>>>>> 2a41b348

        # grab full details from the provider
        details = await self.get_provider_item(
            item_id,
            provider_instance_id_or_domain,
            force_refresh=force_refresh,
            fallback=details,
        )
        if not details and library_item:
            # something went wrong while trying to fetch/refresh this item
            # return the existing (unavailable) library item and leave this for another day
            return library_item

        if not details:
            # we couldn't get a match from any of the providers, raise error
            msg = f"Item not found: {provider_instance_id_or_domain}/{item_id}"
            raise MediaNotFoundError(msg)

        if not (add_to_library or metadata_lookup):
            # return the provider item as-is
            return details

        # create task to add the item to the library,
        # including matching metadata etc. takes some time
        # in 99% of the cases we just return lazy because we want the details as fast as possible
        # only if we really need to wait for the result (e.g. to prevent race conditions),
        # we can set lazy to false and we await the job to complete.
        overwrite_existing = force_refresh and library_item is not None
        task_id = f"add_{self.media_type.value}.{details.provider}.{details.item_id}"
        add_task = self.mass.create_task(
            self.add_item_to_library,
            item=details,
            metadata_lookup=metadata_lookup,
            overwrite_existing=overwrite_existing,
            task_id=task_id,
        )
        if not lazy:
            await add_task
            return add_task.result()

        return library_item or details

    async def search(
        self,
        search_query: str,
        provider_instance_id_or_domain: str,
        limit: int = 25,
    ) -> list[ItemCls]:
        """Search database or provider with given query."""
        # create safe search string
        search_query = search_query.replace("/", " ").replace("'", "")
        if provider_instance_id_or_domain == "library":
            return [item async for item in await self.iter_library_items(search=search_query)]
        prov = self.mass.get_provider(provider_instance_id_or_domain)
        if prov is None:
            return []
        if ProviderFeature.SEARCH not in prov.supported_features:
            return []
        if not prov.library_supported(self.media_type):
            # assume library supported also means that this mediatype is supported
            return []

        # prefer cache items (if any)
        cache_key = f"{prov.lookup_key}.search.{self.media_type.value}.{search_query}.{limit}"
        cache_key = cache_key.lower().replace("", "")
        if (cache := await self.mass.cache.get(cache_key)) is not None:
            return [media_from_dict(x) for x in cache]
        # no items in cache - get listing from provider
        searchresult = await prov.search(
            search_query,
            [self.media_type],
            limit,
        )
        if self.media_type == MediaType.ARTIST:
            items = searchresult.artists
        elif self.media_type == MediaType.ALBUM:
            items = searchresult.albums
        elif self.media_type == MediaType.TRACK:
            items = searchresult.tracks
        elif self.media_type == MediaType.PLAYLIST:
            items = searchresult.playlists
        else:
            items = searchresult.radio
        # store (serializable items) in cache
        if prov.is_streaming_provider:  # do not cache filesystem results
            self.mass.create_task(
                self.mass.cache.set(cache_key, [x.to_dict() for x in items], expiration=86400 * 7)
            )
        return items

    async def get_provider_mapping(self, item: ItemCls) -> tuple[str, str]:
        """Return (first) provider and item id."""
        if not getattr(item, "provider_mappings", None):
            if item.provider == "library":
                item = await self.get_library_item(item.item_id)
            return (item.provider, item.item_id)
        for prefer_unique in (True, False):
            for prov_mapping in item.provider_mappings:
                if not prov_mapping.available:
                    continue
                if provider := self.mass.get_provider(
                    prov_mapping.provider_instance
                    if prefer_unique
                    else prov_mapping.provider_domain
                ):
                    if prefer_unique and provider.is_streaming_provider:
                        continue
                    return (prov_mapping.provider_instance, prov_mapping.item_id)
        # last resort: return just the first entry
        for prov_mapping in item.provider_mappings:
            return (prov_mapping.provider_domain, prov_mapping.item_id)

        return (None, None)

    async def get_library_item(self, item_id: int | str) -> ItemCls:
        """Get single library item by id."""
        db_id = int(item_id)  # ensure integer
        extra_query = f"WHERE {self.db_table}.item_id = {item_id}"
        async for db_item in self.iter_library_items(extra_query=extra_query):
            return db_item
        msg = f"{self.media_type.value} not found in library: {db_id}"
        raise MediaNotFoundError(msg)

    async def get_library_item_by_prov_id(
        self,
        item_id: str,
        provider_instance_id_or_domain: str,
    ) -> ItemCls | None:
        """Get the library item for the given provider_instance."""
        assert item_id
        assert provider_instance_id_or_domain
        if provider_instance_id_or_domain == "library":
            return await self.get_library_item(item_id)
        for item in await self.get_library_items_by_prov_id(
            provider_instance_id_or_domain=provider_instance_id_or_domain,
            provider_item_id=item_id,
        ):
            return item
        return None

    async def get_library_item_by_prov_mappings(
        self,
        provider_mappings: list[ProviderMapping],
    ) -> ItemCls | None:
        """Get the library item for the given provider_instance."""
        # always prefer provider instance first
        for mapping in provider_mappings:
            for item in await self.get_library_items_by_prov_id(
                provider_instance=mapping.provider_instance,
                provider_item_id=mapping.item_id,
            ):
                return item
        # check by domain too
        for mapping in provider_mappings:
            for item in await self.get_library_items_by_prov_id(
                provider_domain=mapping.provider_domain,
                provider_item_id=mapping.item_id,
            ):
                return item
        return None

    async def get_library_item_by_external_id(
        self, external_id: str, external_id_type: ExternalID | None = None
    ) -> ItemCls | None:
        """Get the library item for the given external id."""
        query = f"WHERE {self.db_table}.external_ids LIKE :external_id_str"
        if external_id_type:
            external_id_str = f'%"{external_id_type}","{external_id}"%'
        else:
            external_id_str = f'%"{external_id}"%'
        for item in await self._get_library_items_by_query(
            extra_query=query, extra_query_params={"external_id_str": external_id_str}
        ):
            return item
        return None

    async def get_library_item_by_external_ids(
        self, external_ids: set[tuple[ExternalID, str]]
    ) -> ItemCls | None:
        """Get the library item for (one of) the given external ids."""
        for external_id_type, external_id in external_ids:
            if match := await self.get_library_item_by_external_id(external_id, external_id_type):
                return match
        return None

    async def get_library_items_by_prov_id(
        self,
        provider_domain: str | None = None,
        provider_instance: str | None = None,
        provider_instance_id_or_domain: str | None = None,
        provider_item_id: str | None = None,
        limit: int = 500,
        offset: int = 0,
    ) -> list[ItemCls]:
        """Fetch all records from library for given provider."""
        assert provider_instance_id_or_domain != "library"
        assert provider_domain != "library"
        assert provider_instance != "library"
        subquery = f"WHERE provider_mappings.media_type = '{self.media_type.value}' "
        if provider_instance:
            query_params = {"prov_id": provider_instance}
            subquery += "AND provider_mappings.provider_instance = :prov_id"
        elif provider_domain:
            query_params = {"prov_id": provider_domain}
            subquery += "AND provider_mappings.provider_domain = :prov_id"
        else:
            query_params = {"prov_id": provider_instance_id_or_domain}
            subquery += (
                "AND (provider_mappings.provider_instance = :prov_id "
                "OR provider_mappings.provider_domain = :prov_id) "
            )
        if provider_item_id:
            subquery += " AND provider_mappings.provider_item_id = :item_id"
            query_params["item_id"] = provider_item_id
        query = (
            f"WHERE {self.db_table}.item_id in (SELECT item_id FROM provider_mappings {subquery})"
        )
        return await self._get_library_items_by_query(
            limit=limit, offset=offset, extra_query=query, extra_query_params=query_params
        )

    async def iter_library_items_by_prov_id(
        self,
        provider_instance_id_or_domain: str,
        provider_item_id: str | None = None,
    ) -> AsyncGenerator[ItemCls, None]:
        """Iterate all records from database for given provider."""
        limit: int = 500
        offset: int = 0
        while True:
            next_items = await self.get_library_items_by_prov_id(
                provider_instance_id_or_domain=provider_instance_id_or_domain,
                provider_item_id=provider_item_id,
                limit=limit,
                offset=offset,
            )
            for item in next_items:
                yield item
            if len(next_items) < limit:
                break
            offset += limit

    async def set_favorite(self, item_id: str | int, favorite: bool) -> None:
        """Set the favorite bool on a database item."""
        db_id = int(item_id)  # ensure integer
        library_item = await self.get_library_item(db_id)
        if library_item.favorite == favorite:
            return
        match = {"item_id": db_id}
        await self.mass.music.database.update(self.db_table, match, {"favorite": favorite})
        library_item = await self.get_library_item(db_id)
        self.mass.signal_event(EventType.MEDIA_ITEM_UPDATED, library_item.uri, library_item)

    async def get_provider_item(
        self,
        item_id: str,
        provider_instance_id_or_domain: str,
        force_refresh: bool = False,
        fallback: ItemMapping | ItemCls = None,
    ) -> ItemCls:
        """Return item details for the given provider item id."""
        if provider_instance_id_or_domain == "library":
            return await self.get_library_item(item_id)
        if not (provider := self.mass.get_provider(provider_instance_id_or_domain)):
            raise ProviderUnavailableError(f"{provider_instance_id_or_domain} is not available")
        cache_key = f"provider_item.{self.media_type.value}.{provider.lookup_key}.{item_id}"
        if not force_refresh and (cache := await self.mass.cache.get(cache_key)):
            return self.item_cls.from_dict(cache)
        if provider := self.mass.get_provider(provider_instance_id_or_domain):
            with suppress(MediaNotFoundError):
                if item := await provider.get_item(self.media_type, item_id):
                    await self.mass.cache.set(cache_key, item.to_dict())
                    return item
        # if we reach this point all possibilities failed and the item could not be found.
        # There is a possibility that the (streaming) provider changed the id of the item
        # so we return the previous details (if we have any) marked as unavailable, so
        # at least we have the possibility to sort out the new id through matching logic.
        fallback = fallback or await self.get_library_item_by_prov_id(
            item_id, provider_instance_id_or_domain
        )
        if fallback and not (isinstance(fallback, ItemMapping) and self.item_cls in (Track, Album)):
            # simply return the fallback item
            # NOTE: we only accept ItemMapping as fallback for flat items
            # so not for tracks and albums (which rely on other objects)
            return fallback
        # all options exhausted, we really can not find this item
        msg = (
            f"{self.media_type.value}://{item_id} not "
            f"found on provider {provider_instance_id_or_domain}"
        )
        raise MediaNotFoundError(msg)

    async def add_provider_mapping(
        self, item_id: str | int, provider_mapping: ProviderMapping
    ) -> None:
        """Add provider mapping to existing library item."""
        db_id = int(item_id)  # ensure integer
        library_item = await self.get_library_item(db_id)
        # ignore if the mapping is already present
        if provider_mapping in library_item.provider_mappings:
            return
        library_item.provider_mappings.add(provider_mapping)
        await self._set_provider_mappings(db_id, library_item.provider_mappings)

    async def remove_provider_mapping(
        self, item_id: str | int, provider_instance_id: str, provider_item_id: str
    ) -> None:
        """Remove provider mapping(s) from item."""
        db_id = int(item_id)  # ensure integer
        try:
            library_item = await self.get_library_item(db_id)
        except MediaNotFoundError:
            # edge case: already deleted / race condition
            return
        library_item.provider_mappings = {
            x
            for x in library_item.provider_mappings
            if x.provider_instance != provider_instance_id and x.item_id != provider_item_id
        }
        # update provider_mappings table
        await self.mass.music.database.delete(
            DB_TABLE_PROVIDER_MAPPINGS,
            {
                "media_type": self.media_type.value,
                "item_id": db_id,
                "provider_instance": provider_instance_id,
                "provider_item_id": provider_item_id,
            },
        )
        if library_item.provider_mappings:
            # we (temporary?) duplicate the provider mappings in a separate column of the media
            # item's table, because the json_group_array query is superslow
            await self.mass.music.database.update(
                self.db_table,
                {"item_id": db_id},
                {"provider_mappings": serialize_to_json(library_item.provider_mappings)},
            )
            self.logger.debug(
                "removed provider_mapping %s/%s from item id %s",
                provider_instance_id,
                provider_item_id,
                db_id,
            )
            self.mass.signal_event(EventType.MEDIA_ITEM_UPDATED, library_item.uri, library_item)
        else:
            # remove item if it has no more providers
            with suppress(AssertionError):
                await self.remove_item_from_library(db_id)

    async def remove_provider_mappings(self, item_id: str | int, provider_instance_id: str) -> None:
        """Remove all provider mappings from an item."""
        db_id = int(item_id)  # ensure integer
        try:
            library_item = await self.get_library_item(db_id)
        except MediaNotFoundError:
            # edge case: already deleted / race condition
            library_item = None
        # update provider_mappings table
        await self.mass.music.database.delete(
            DB_TABLE_PROVIDER_MAPPINGS,
            {
                "media_type": self.media_type.value,
                "item_id": db_id,
                "provider_instance": provider_instance_id,
            },
        )
        if library_item is None:
            return
        # update the item's provider mappings (and check if we still have any)
        library_item.provider_mappings = {
            x for x in library_item.provider_mappings if x.provider_instance != provider_instance_id
        }
        if library_item.provider_mappings:
            # we (temporary?) duplicate the provider mappings in a separate column of the media
            # item's table, because the json_group_array query is superslow
            await self.mass.music.database.update(
                self.db_table,
                {"item_id": db_id},
                {"provider_mappings": serialize_to_json(library_item.provider_mappings)},
            )
            self.logger.debug(
                "removed all provider mappings for provider %s from item id %s",
                provider_instance_id,
                db_id,
            )
            self.mass.signal_event(EventType.MEDIA_ITEM_UPDATED, library_item.uri, library_item)
        else:
            # remove item if it has no more providers
            with suppress(AssertionError):
                await self.remove_item_from_library(db_id)

    async def dynamic_tracks(
        self,
        item_id: str,
        provider_instance_id_or_domain: str,
        limit: int = 25,
    ) -> list[Track]:
        """Return a dynamic list of tracks based on the given item."""
        ref_item = await self.get(item_id, provider_instance_id_or_domain)
        for prov_mapping in ref_item.provider_mappings:
            prov = self.mass.get_provider(prov_mapping.provider_instance)
            if prov is None:
                continue
            if ProviderFeature.SIMILAR_TRACKS not in prov.supported_features:
                continue
            return await self._get_provider_dynamic_tracks(
                prov_mapping.item_id,
                prov_mapping.provider_instance,
                limit=limit,
            )
        # Fallback to the default implementation
        return await self._get_dynamic_tracks(ref_item)

    @abstractmethod
    async def _add_library_item(
        self,
        item: ItemCls,
        metadata_lookup: bool = True,
        overwrite_existing: bool = False,
    ) -> int:
        """Add artist to library and return the database id."""

    @abstractmethod
    async def _update_library_item(
        self, item_id: str | int, update: ItemCls, overwrite: bool = False
    ) -> None:
        """Update existing library record in the database."""

    async def _match(self, db_item: ItemCls) -> None:
        """
        Try to find match on all (streaming) providers for the provided (database) item.

        This is used to link objects of different providers/qualities together.
        """

    @abstractmethod
    async def _get_provider_dynamic_tracks(
        self,
        item_id: str,
        provider_instance_id_or_domain: str,
        limit: int = 25,
    ) -> list[Track]:
        """Generate a dynamic list of tracks based on the item's content."""

    @abstractmethod
    async def _get_dynamic_tracks(self, media_item: ItemCls, limit: int = 25) -> list[Track]:
        """Get dynamic list of tracks for given item, fallback/default implementation."""

    async def _get_library_items_by_query(
        self,
        favorite: bool | None = None,
        search: str | None = None,
        limit: int = 500,
        offset: int = 0,
        order_by: str | None = None,
        extra_query: str | None = None,
        extra_query_params: dict[str, Any] | None = None,
        count_only: bool = False,
    ) -> list[ItemCls] | int:
        """Fetch MediaItem records from database given a custom (WHERE) clause."""
        sql_query = self.base_query
        query_params = extra_query_params or {}
        query_parts: list[str] = []
        # handle extra/custom query
        if extra_query:
            # prevent duplicate where statement
            if extra_query.lower().startswith("where "):
                extra_query = extra_query[5:]
            query_parts.append(extra_query)
        # handle basic search on name
        if search:
            query_params["search"] = f"%{search}%"
            if self.media_type == MediaType.ALBUM:
                query_parts.append(
                    f"({self.db_table}.name LIKE :search "
                    f"OR {DB_TABLE_ARTISTS}.name LIKE :search)"
                )
            elif self.media_type == MediaType.TRACK:
                query_parts.append(
                    f"({self.db_table}.name LIKE :search "
                    f"OR {DB_TABLE_ARTISTS}.name LIKE :search "
                    f"OR {DB_TABLE_ALBUMS}.name LIKE :search)"
                )
            else:
                query_parts.append(f"{self.db_table}.name LIKE :search")
        # handle favorite filter
        if favorite is not None:
            query_parts.append(f"{self.db_table}.favorite = :favorite")
            query_params["favorite"] = favorite
        # concetenate all where queries
        if query_parts:
            sql_query += " WHERE " + " AND ".join(query_parts)
        # build final query
        if count_only:
            return await self.mass.music.database.get_count_from_query(sql_query, query_params)
        if order_by:
            if sort_key := SORT_KEYS.get(order_by):
                sql_query += f" ORDER BY {sort_key}"
            else:
                self.logger.warning("%s is not a valid sort option!", order_by)

        # return dbresult parsed to media item model
        return [
            self.item_cls.from_dict(self._parse_db_row(db_row))
            for db_row in await self.mass.music.database.get_rows_from_query(
                sql_query, query_params, limit=limit, offset=offset
            )
        ]

    async def _set_provider_mappings(
        self,
        item_id: str | int,
        provider_mappings: Iterable[ProviderMapping],
        overwrite: bool = False,
    ) -> None:
        """Update the provider_items table for the media item."""
        db_id = int(item_id)  # ensure integer
        if overwrite:
            # on overwrite, clear the provider_mappings table first
            # this is done for filesystem provider changing the path (and thus item_id)
            for provider_mapping in provider_mappings:
                await self.mass.music.database.delete(
                    DB_TABLE_PROVIDER_MAPPINGS,
                    {
                        "media_type": self.media_type.value,
                        "item_id": db_id,
                        "provider_instance": provider_mapping.provider_instance,
                    },
                )
        for provider_mapping in provider_mappings:
            await self.mass.music.database.insert_or_replace(
                DB_TABLE_PROVIDER_MAPPINGS,
                {
                    "media_type": self.media_type.value,
                    "item_id": db_id,
                    "provider_domain": provider_mapping.provider_domain,
                    "provider_instance": provider_mapping.provider_instance,
                    "provider_item_id": provider_mapping.item_id,
                    "available": provider_mapping.available,
                    "url": provider_mapping.url,
                    "audio_format": serialize_to_json(provider_mapping.audio_format),
                    "details": provider_mapping.details,
                },
            )
        # we (temporary?) duplicate the provider mappings in a separate column of the media
        # item's table, because the json_group_array query is superslow
        await self.mass.music.database.update(
            self.db_table,
            {"item_id": db_id},
            {"provider_mappings": serialize_to_json(provider_mappings)},
        )

    @staticmethod
    def _parse_db_row(db_row: Mapping) -> dict[str, Any]:
        """Parse raw db Mapping into a dict."""
        db_row_dict = dict(db_row)
        db_row_dict["provider"] = "library"
        db_row_dict["favorite"] = bool(db_row_dict["favorite"])
        db_row_dict["item_id"] = str(db_row_dict["item_id"])

        for key in JSON_KEYS:
            if key not in db_row_dict:
                continue
            if not (raw_value := db_row_dict[key]):
                continue
            db_row_dict[key] = json_loads(raw_value)

        # copy album image to itemmapping single image
        if (album := db_row_dict.get("album")) and (images := album.get("images")):
            db_row_dict["album"]["image"] = next((x for x in images if x["type"] == "thumb"), None)
        return db_row_dict<|MERGE_RESOLUTION|>--- conflicted
+++ resolved
@@ -47,11 +47,6 @@
     "sort_name_desc": "sort_name DESC",
     "timestamp_added": "timestamp_added ASC",
     "timestamp_added_desc": "timestamp_added DESC",
-<<<<<<< HEAD
-    "timestamp_modified": "timestamp_modified ASC",
-    "timestamp_modified_desc": "timestamp_modified DESC",
-=======
->>>>>>> 2a41b348
     "last_played": "last_played ASC",
     "last_played_desc": "last_played DESC",
     "play_count": "play_count ASC",
@@ -267,15 +262,7 @@
             # get (first) provider item id belonging to this library item
             add_to_library = True
             metadata_lookup = True
-<<<<<<< HEAD
-            if library_item:
-                # resolve library item into a provider item to get the source details
-                provider_instance_id_or_domain, item_id = await self.get_provider_mapping(
-                    library_item
-                )
-=======
             provider_instance_id_or_domain, item_id = await self.get_provider_mapping(library_item)
->>>>>>> 2a41b348
 
         # grab full details from the provider
         details = await self.get_provider_item(
