--- conflicted
+++ resolved
@@ -21,12 +21,7 @@
 from music_assistant.common.models.errors import ProviderUnavailableError, SetupFailedError
 from music_assistant.common.models.event import MassEvent
 from music_assistant.common.models.provider import ProviderManifest
-<<<<<<< HEAD
-from music_assistant.constants import (CONF_SERVER_ID, CONF_WEB_IP,
-                                       ROOT_LOGGER_NAME)
-=======
 from music_assistant.constants import CONF_PROVIDERS, CONF_SERVER_ID, CONF_WEB_IP, ROOT_LOGGER_NAME
->>>>>>> 4d5b60fd
 from music_assistant.server.controllers.cache import CacheController
 from music_assistant.server.controllers.config import ConfigController
 from music_assistant.server.controllers.metadata import MetaDataController
